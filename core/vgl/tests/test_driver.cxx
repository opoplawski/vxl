--- conflicted
+++ resolved
@@ -23,11 +23,8 @@
 DECLARE( test_intersection );
 DECLARE( test_spline );
 DECLARE( test_pointset );
-<<<<<<< HEAD
 DECLARE( test_oriented_box_2d );
-=======
 DECLARE( test_affine_coordinates );
->>>>>>> 661979aa
 
 void
 register_tests()
@@ -55,11 +52,8 @@
   REGISTER( test_intersection );
   REGISTER( test_spline );
   REGISTER( test_pointset );
-<<<<<<< HEAD
   REGISTER( test_oriented_box_2d );
-=======
   REGISTER( test_affine_coordinates );
->>>>>>> 661979aa
 }
 
 DEFINE_MAIN;