
from boxm2_adaptor import *
from boxm2_tools_adaptor import *
from boxm2_filtering_adaptor import *
from vil_adaptor import *;
from vpgl_adaptor import *;
from os.path import basename, splitext
import sys

#############################################################################
# boxm2_scene_adaptor class offers super simple model manipulation syntax
# you can always force the process to use CPP by just passing in "cpp" as the last
# arg to any function in this class
#############################################################################
class boxm2_scene_adaptor(object):

  #scene adaptor init
  def __init__(self, scene_str, device_string="gpu", opencl_multi_scene_cache =False) :

    #init (list) self vars
    self.scene = None;
    self.active_cache = None;
    self.device_string = None;
    self.cpu_cache = None;
    self.device = None;
    self.opencl_cache = None;
    self.ocl_mgr = None;
    self.str_cache = None;
    self.model_dir = None;
    self.bbox = None;
    self.lvcs = None;

    #if device_string is gpu, load up opencl
    self.device_string = device_string;
    if device_string[0:3]=="gpu" or device_string[0:3]=="cpu":
			self.scene, self.cpu_cache, self.ocl_mgr, self.device, self.opencl_cache = load_opencl(scene_str, device_string);
			self.active_cache = self.opencl_cache;
    elif device_string[0:3]=="cpp" :
      self.scene, self.cpu_cache = load_cpp(scene_str);
      self.active_cache = self.cpu_cache;
    else :
      print "UNKNOWN device type: ", device_string
      print "exiting."
      sys.exit(-1)
    #store model directory for later use
    self.bbox = scene_bbox(self.scene);
    self.description = describe_scene(self.scene);
    self.model_dir = self.description['dataPath'];
    self.rgb = self.description['appType'] == "boxm2_gauss_rgb";
    self.lvcs = scene_lvcs(self.scene);

  def __del__(self):
    if self.scene is not None:
        boxm2_batch.remove_data(self.scene.id)
    if self.cpu_cache is not None:
        boxm2_batch.remove_data(self.cpu_cache.id)
    if self.ocl_mgr is not None:
        boxm2_batch.remove_data(self.ocl_mgr.id)
    if self.device is not None:
        boxm2_batch.remove_data(self.device.id)
    if self.opencl_cache is not None:
        boxm2_batch.remove_data(self.opencl_cache.id)
    if self.lvcs is not None:
        boxm2_batch.remove_data(self.lvcs.id)

  #describe scene (returns data path)
  def describe(self) :
    return self.description;

  def modify_appearance(self, app1,app2):
	status = modify_scene_appearance(self.scene,app1,app2);
	self.rgb = self.description['appType']
	return status;
  #returns scene bounding box
  def bounding_box(self) :
    return self.bbox

  def lvcs(self) :
    return self.lvcs

  def cache() :
    return self.cache;


  def transform_to_scene(self, to_scene, trans, rot, scale):
      if self.opencl_cache.type == "boxm2_opencl_cache_sptr":
        print("transforming scene");
        boxm2_batch.init_process("boxm2VecfOclTransformSceneProcess");
        boxm2_batch.set_input_from_db(0,self.scene);
        boxm2_batch.set_input_from_db(1,to_scene);
        boxm2_batch.set_input_from_db(2,self.opencl_cache);
        boxm2_batch.set_input_double (3, trans[0]);
        boxm2_batch.set_input_double (4, trans[1]);
        boxm2_batch.set_input_double (5, trans[2]);
        boxm2_batch.set_input_double (6,  rot[0][0]);
        boxm2_batch.set_input_double (7,  rot[0][1]);
        boxm2_batch.set_input_double (8,  rot[0][2]);
        boxm2_batch.set_input_double (9,  rot[1][0]);
        boxm2_batch.set_input_double (10, rot[1][1]);
        boxm2_batch.set_input_double (11, rot[1][2]);
        boxm2_batch.set_input_double (12, rot[2][0]);
        boxm2_batch.set_input_double (13, rot[2][1]);
        boxm2_batch.set_input_double (14, rot[2][2]);
        boxm2_batch.set_input_double (15, scale[0]);
        boxm2_batch.set_input_double (16, scale[1]);
        boxm2_batch.set_input_double (17, scale[2]);

        return boxm2_batch.run_process();
      else :
        print "ERROR: Cache type not recognized: ", self.opencl_cache.type;
        return False;

 
  def init_alpha(self, pinit=0.01, thresh = 1.0):
    cache = self.opencl_cache
    dev = self.device
    init_alpha(self.scene, cache, dev,pinit,thresh);

  #update with alternate explaination prior and appearance density
  def update_with_alt(self, cam, img, update_alpha=True, mask=None, var=-1.0, alt_prior=None, alt_density=None):
    cache = self.opencl_cache
    dev = self.device
    update_grey_with_alt(self.scene, cache, cam, img, dev, "", mask, update_alpha, var, alt_prior, alt_density)
  #update wrapper, can pass in a Null device to use
  def update(self, cam, img, update_alpha=True,update_app=True, mask=None, device_string="", var=-1.0, ident_string="", tnear = 100000.0, tfar = 100000.0) :
    cache = self.active_cache;
    dev = self.device;

    #check if force gpu or cpu
    if device_string=="gpu" :
      cache = self.opencl_cache;
    elif device_string=="cpp" :
      cache = self.cpu_cache;
      dev = None;

    #run update grey or RGB
    if self.rgb :
      return update_rgb(self.scene, cache, cam, img, dev,"", update_alpha);
    else :
      return update_grey(self.scene, cache, cam, img, dev, ident_string, mask, update_alpha, var, update_app, tnear, tfar);

  #update wrapper, can pass in a Null device to use
  def update_app(self, cam, img, device_string="", force_grey=False) :
    cache = self.active_cache;
    dev = self.device;

    #check if force gpu or cpu
    if device_string=="gpu" :
      cache = self.opencl_cache;
    elif device_string=="cpp" :
      print " Not  implemented in C++ yet ";
      return;
    if self.rgb and not force_grey:
      update_rgb(self.scene, cache, cam, img, dev, "", False);
    else :
      update_app_grey(self.scene, cache, cam, img, dev);
  #update skky wrapper, can pass in a Null device to use
  def update_sky(self, cam, img, device_string="") :
    cache = self.active_cache;
    dev = self.device;
    #check if force gpu or cpu
    if device_string=="gpu" :
      cache = self.opencl_cache;
    elif device_string=="cpp" :
      print " Not  implemented in C++ yet ";
      return;
    update_sky(self.scene, cache, cam, img, dev);
  #update skky wrapper, can pass in a Null device to use
  def update_sky2(self, cam, img,step, device_string="") :
    cache = self.active_cache;
    dev = self.device;
    #check if force gpu or cpu
    if device_string=="gpu" or device_string=="cpu" :
      cache = self.opencl_cache;
    elif device_string=="cpp" :
      print " Not  implemented in C++ yet ";
      return;
    update_sky2(self.scene, cache, cam, img,step, dev);
  #render wrapper, same as above
  def render(self, cam, ni=1280, nj=720, device_string="", ident_string="", tnear = 1000000.0,tfar = 1000000.0, ) :
    cache = self.active_cache;
    dev = self.device;
    #check if force gpu or cpu
    if device_string=="gpu" :
      cache = self.opencl_cache;
    elif device_string=="cpp" :
      cache = self.cpu_cache;
      dev = None;
    if self.rgb :
      expimg, vis_image, status = render_rgb(self.scene, cache, cam, ni, nj, dev,tnear,tfar);
      boxm2_batch.remove_data(vis_image.id)
    else :
      expimg = render_grey(self.scene, cache, cam, ni, nj, dev, ident_string,tnear,tfar);
    return expimg;

  #render wrapper, same as above
  def render_vis(self, cam, ni=1280, nj=720, device_string="", ident="") :
    cache = self.active_cache;
    dev = self.device;
    #check if force gpu or cpu
    if device_string=="gpu" :
      cache = self.opencl_cache;
    elif device_string=="cpp" :
      cache = self.cpu_cache;
      dev = None;
    if self.rgb :
      expimg, vis_image, status = render_rgb(self.scene, cache, cam, ni, nj, dev);
    else :
      expimg, vis_image = render_grey_and_vis(self.scene, cache, cam, ni, nj, dev,ident);
    return expimg, vis_image;

  #render depth image wrapper
  def render_depth(self, cam, ni=1280, nj=720, device_string="") :
    cache = self.active_cache;
    dev = self.device;
    #check if force gpu or cpu
    if device_string=="gpu" :
      cache = self.opencl_cache;
    elif device_string=="cpp" :
      cache = self.cpu_cache;
      dev = None;
    expimg,varimg,visimg = render_depth(self.scene, cache, cam, ni, nj, dev);
    return expimg,varimg,visimg;

  # render the depth of the surfaces with max probability of being the the first visible and occupied surface along the rays
  def render_depth_of_max_prob_surface(self, cam, ni=1280, nj=720, device_string="") :
    cache = self.active_cache;
    dev = self.device;
    #check if force gpu or cpu
    if device_string=="gpu" :
      cache = self.opencl_cache;
    elif device_string=="cpp" :
      cache = self.cpu_cache;
      dev = None;
    expimg,probimg,visimg = render_depth_of_max_prob_surface(self.scene, cache, cam, ni, nj, dev);
    return expimg,probimg,visimg;

  #render depth image with loading given region wrapper
  def render_depth_region(self, cam, lat, lon, elev, radius, ni=1280, nj=720, device_string="") :
    cache = self.active_cache;
    dev = self.device;
    #check if force gpu or cpu
    if device_string=="gpu" :
      cache = self.opencl_cache;
    elif device_string=="cpp" :
      cache = self.cpu_cache;
      dev = None;
    expimg, varimg, visimg = render_depth_region(self.scene, cache, cam, lat, lon, elev, radius, ni, nj, dev);
    return expimg, varimg, visimg;

  #render z image wrapper
  def render_z_image(self, cam, ni=1280, nj=720, normalize = False, device_string="") :
    cache = self.active_cache;
    dev = self.device;
    #check if force gpu or cpu
    if device_string=="gpu" :
      cache = self.opencl_cache;
    elif device_string=="cpp" :
      cache = self.cpu_cache;
      dev = None;
    z_exp_img, z_var_img = render_z_image(self.scene, cache, cam, ni, nj, normalize, dev);
    return z_exp_img, z_var_img;


  #render heigh map render
  def render_height_map(self, device_string="") :
    cache = self.active_cache;
    dev = self.device;
    if device_string=="gpu" :
      cache = self.opencl_cache;
    elif device_string=="cpp" :
      cache = self.cpu_cache;
      dev = None;
    z_image, var_image, x_image, y_image, prob_image, app_image = render_height_map(self.scene, cache, dev);
    return z_image, var_image, x_image, y_image, prob_image, app_image;

  #ingest heigh map
  def ingest_height_map(self,x_img,y_img,z_img, zero_out_alpha=True,device_string="") :
    cache = self.active_cache;
    dev = self.device;
    if device_string=="gpu" :
      cache = self.opencl_cache;
    elif device_string=="cpp" :
      cache = self.cpu_cache;
      dev = None;
    ingest_height_map(self.scene, cache,x_img,y_img,z_img, zero_out_alpha, dev);
    return ;

  #ingest heigh map
  def ingest_height_map_space(self,x_img,y_img,z_img, crust_thickness,device_string="") :
    cache = self.active_cache;
    dev = self.device;
    if device_string=="gpu" :
      cache = self.opencl_cache;
    elif device_string=="cpp" :
      cache = self.cpu_cache;
      dev = None;
    ingest_height_map_space(self.scene, cache,x_img,y_img,z_img, crust_thickness, dev);
    return ;

  #ingest to zero out alphas along the rays given by the input images
  def ingest_to_zero_out_alpha(self,x_img,y_img,z_img,device_string="") :
    cache = self.active_cache;
    dev = self.device;
    if device_string=="gpu" :
      cache = self.opencl_cache;
    elif device_string=="cpp" :
      cache = self.cpu_cache;
      dev = None;
    ingest_to_zero_out_alpha(self.scene, cache, x_img, y_img, z_img, dev);
    return ;

  #ingest label map
  #def ingest_label_map(self,x_img,y_img,z_img,label_img,device_string="") :
  def ingest_label_map(self,x_img,y_img,z_img,label_img,ident,device_string="") :
    cache = self.active_cache;
    dev = self.device;
    if device_string=="gpu" :
      cache = self.opencl_cache;
    elif device_string=="cpp" :
      cache = self.cpu_cache;
      dev = None;
    #ingest_label_map(self.scene, cache, x_img, y_img, z_img, label_img, dev);
    ingest_label_map(self.scene, cache, x_img, y_img, z_img, label_img, ident, dev);
    return;

  #ingest label map
  def ingest_osm_label_map(self,x_img,y_img,z_img, label_img, ident="land", device_string="") :
    cache = self.active_cache;
    dev = self.device;
    if device_string == "gpu":
      cache = self.opencl_cache;
    elif device_string == "cpp":
      cache = self.cpu_cache;
      dev = None;
    ingest_osm_label_map(self.scene, cache, x_img, y_img, z_img, label_img, ident, dev);
    return;

  #ingest buckeye-style dem
  def ingest_buckeye_dem(self, first_ret_fname, last_ret_fname, geoid_height,geocam, device_string="") :
    cache = self.active_cache;
    dev = self.device;
    if device_string=="gpu" :
      cache = self.opencl_cache;
    elif device_string=="cpp" :
      cache = self.cpu_cache;
      dev = None;
    ingest_buckeye_dem(self.scene, cache, first_ret_fname, last_ret_fname, geoid_height,geocam, dev);
    return ;

  def probability_of(self, cam, image):
    cache = self.active_cache;
    dev = self.device;
    outimg = compute_probability_of_image(self.device,self.scene, self.opencl_cache, cam, image);
    return outimg;

  def cubic_probability_of(self, cam, image,model_ident,img_ident):
    cache = self.active_cache;
    dev = self.device;
    outimg = cubic_compute_probability_of_image(self.device,self.scene, self.opencl_cache, cam, image, model_ident,img_ident);
    return outimg;

  # detect change wrapper,
  def change_detect(self, cam, img, exp_img, n=1, raybelief="", max_mode=False, rgb=False, device_string="",ident="") :
    cache = self.active_cache;
    dev = self.device;
    if device_string=="gpu" :
      cache = self.opencl_cache;
    elif device_string=="cpp" :
      cache = self.cpu_cache;
      dev = None;
    cd_img = change_detect(self.scene,cache,cam,img,exp_img,dev,rgb,n,raybelief,max_mode,ident);
    return cd_img;

  # detect change wrapper,
  def change_detect2(self, cam, img,identifier="", max_mode=False,tnear = 10000000, tfar = 0.00001, device_string="") :
    cache = self.active_cache;
    dev = self.device;
    if device_string=="gpu" :
      cache = self.opencl_cache;
    elif device_string=="cpp" :
      cache = self.cpu_cache;
      dev = None;
    cd_img,vis_img = change_detect2(self.scene,cache,cam,img,identifier,max_mode,tnear,tfar,dev);
    return cd_img,vis_img;

  def refine(self, thresh=0.3, device_string="") :
    if device_string=="":
      nCells = refine(self.scene, self.active_cache, thresh, self.device);
    elif device_string=="gpu" :
      nCells = refine(self.scene, self.opencl_cache, thresh, self.device);
    elif device_string=="cpp" :
      nCells = refine(self.scene, self.cpu_cache, thresh, None);
    return nCells

  def merge(self, thresh=0.3, device_string="") :
    if device_string=="":
      merge(self.scene, self.active_cache, thresh, self.device);
    elif device_string=="gpu" :
      merge(self.scene, self.opencl_cache, thresh, self.device);
    elif device_string=="cpp" :
      merge(self.scene, self.cpu_cache, thresh, None);

  def median_filter(self, device_string="") :
    if device_string=="":
      median_filter(self.scene, self.active_cache, self.device);
    elif device_string=="gpu" :
      median_filter(self.scene, self.opencl_cache, self.device);
    elif device_string=="cpp" :
      median_filter(self.scene, self.cpu_cache, None);

  # given the scene, chip the NITF and setup the camera 
  def roi_init(self, NITF_path, camera, convert_to_8bit, params_fname, margin=0, clip_width=-1, clip_height=-1):
    return roi_init(NITF_path, camera, self.scene, convert_to_8bit, params_fname, margin, clip_width, clip_height)

  # Apply multiple filters to  scene
  def kernel_vector_filter(self, filters ) :
    return apply_filters(self.scene, self.opencl_cache, self.device, filters);

  # Interpolate normal from various responses
  def interpolate_normals(self, filters) :
    return interpolate_normals(self.scene, self.opencl_cache, self.device, filters);

  # Extract cell centers to XYZ for fast access
  def extract_cell_centers(self, prob_thresh=0.0) :
    return extract_cell_centers(self.scene, self.cpu_cache, prob_thresh=0.0)

  #  Flip normals towards direction of maximum visibility
  def flip_normals(self, use_sum=False) :
    return flip_normals(self.scene, self.opencl_cache, self.device, use_sum)

  # Export points and normals to a .PLY file or XYZ. Points and normals need to be extracted first
  def export_points_and_normals(self, file_out, save_aux=True, prob_thresh=0.0, vis_thresh=0.0, nmag_thresh=0.0, exp_thresh=0.0, bbox_file=""):
    return export_points_and_normals(self.scene, self.cpu_cache, file_out, save_aux, prob_thresh, vis_thresh, nmag_thresh, exp_thresh, bbox_file)

  # Adds auxiliary data to vertices in a .PLY
  def add_aux_info_to_ply(self, file_in, file_out):
    add_aux_info_to_ply(self.scene, self.cpu_cache, file_in, file_out);

  #only write the cpu_cache to disk
  def write_cache(self, do_clear = 0) :
    write_cache(self.cpu_cache, do_clear);

  #clear cache (both caches if OPENCL scene)
  def clear_cache(self) :
    clear_cache(self.cpu_cache);
    if self.opencl_cache:
      clear_cache(self.opencl_cache);

  ################################
  #get info functions
  def get_info_along_ray(self,cam,u,v,prefix,identifier="") :
    return get_info_along_ray(self.scene,self.cpu_cache,cam,u,v,prefix,identifier)

  def query_cell_brdf(self, point, model_type) :
    return query_cell_brdf(self.scene,self.cpu_cache,point,model_type)

  #####################################################################
  ######### BATCH UPDATE METHODS ######################################
  #####################################################################
  def create_stream_cache(self, imgs, interval=1, types="", max_gb=6.0):

    # write image identifiers to file
    #imgRange = range(0, len(imgs), interval);
    #num_imgs = len(imgRange);
    image_id_fname = self.model_dir + "/image_list.txt";
    fd = open(image_id_fname,"w");
    print >> fd, len(imgs)
    #for i in imgRange:
    #  print >>fd, "img_%05d"%i
    for img in imgs:
      fname, fextension = splitext(img);
      bname = basename(fname)
      print >> fd, bname;
    fd.close();

    #write type identifiers into file
    type_id_fname = self.model_dir + "/type_names_list.txt";
    fd2 = open(type_id_fname,"w");
    print >>fd2, 4;
    print >>fd2, "aux0";
    print >>fd2, "aux1";
    print >>fd2, "aux2";
    print >>fd2, "aux3";
    fd2.close();

    # open the stream cache, this is a read-only cache
    boxm2_batch.init_process("boxm2CreateStreamCacheProcess");
    boxm2_batch.set_input_from_db(0,self.scene);
    boxm2_batch.set_input_string(1,type_id_fname);
    boxm2_batch.set_input_string(2,image_id_fname);
    boxm2_batch.set_input_float(3,max_gb);
    boxm2_batch.run_process();
    (cache_id, cache_type) = boxm2_batch.commit_output(0);
    self.str_cache = dbvalue(cache_id, cache_type);

  # remove stream cache object from database
  def destroy_stream_cache(self):
    if self.str_cache:
       boxm2_batch.remove_data(self.str_cache.id)
       self.str_cache = None

  #writes aux data for each image in imgs array
  def write_aux_data(self, imgs, cams) :
    for idx in range( len(imgs) ) :
      print '--------------------------';
      print "processing image " + imgs[idx];

      #load cam/img
      img, ni, nj = load_image (imgs[idx]);
      pcam        = load_perspective_camera(cams[idx]);
      gcam        = persp2gen(pcam,ni,nj);

      # update aux per view call
      fname, fextension = splitext(imgs[idx]);
      imageID = basename(fname)
      self.update_aux(img, gcam, imageID);

  #create an imagewise aux buffer for cam/img
  def update_aux(self, img, cam, imgId, device_string="", mask=None) :
    if device_string=="":
      update_aux_per_view(self.scene, self.active_cache, img, cam, imgId, self.device, mask)
    elif device_string=="gpu" :
      update_aux_per_view(self.scene, self.opencl_cache, img, cam, imgId, self.device, mask)
    elif device_string=="cpp" :
      update_aux_per_view(self.scene, self.cpu_cache, img, cam, imgId, None, mask)

  #create an imagewise aux buffer for batch update of normal-albedo-array appearance model
  def update_aux_naa(self, img, cam, metadata, atm_params, imgId, alt_prior, alt_density) :
    update_aux_per_view_naa(self.scene, self.opencl_cache, img, cam, metadata, atm_params, imgId, alt_prior, alt_density, self.device)

  #takes already created aux buffers (for each image) and fits a Mixture of 3
  #Gaussians to each cell, saves the appearance
  def batch_paint(self, imgs, cams, device_string="") :
    #verify stream cache
    if (self.str_cache==None):
      self.create_stream_cache(imgs);

    #sigma norm table?
    under_estimation_probability = 0.2;
    boxm2_batch.init_process("bstaSigmaNormTableProcess");
    boxm2_batch.set_input_float(0,under_estimation_probability);
    boxm2_batch.run_process();
    (id,type)=boxm2_batch.commit_output(0);
    n_table=dbvalue(id,type);

    # call batch paint process
    if device_string=="":
      boxm2_batch.init_process("boxm2OclPaintBatchProcess");
      boxm2_batch.set_input_from_db(0, self.device);
      boxm2_batch.set_input_from_db(1, self.scene);
      boxm2_batch.set_input_from_db(2, self.opencl_cache);
      boxm2_batch.set_input_from_db(3, self.str_cache);
      boxm2_batch.set_input_from_db(4, n_table);
      boxm2_batch.run_process();
    elif device_string=="cpu":
      boxm2_batch.init_process("boxm2CppBatchUpdateAppProcess");
      boxm2_batch.set_input_from_db(0, self.scene);
      boxm2_batch.set_input_from_db(1, self.cpu_cache);
      boxm2_batch.set_input_from_db(2, self.str_cache);
      boxm2_batch.set_input_from_db(3, n_table);
      boxm2_batch.run_process();

    # close the files so that they can be reloaded after the next iteration
    boxm2_batch.init_process("boxm2StreamCacheCloseFilesProcess");
    boxm2_batch.set_input_from_db(0,self.str_cache);
    boxm2_batch.run_process();

    #write out afterwards
    self.write_cache();

  def cpu_batch_paint(self, imgs, cams) :
    if (self.str_cache==None):
      self.create_stream_cache(imgs);

    #sigma norm table?
    under_estimation_probability = 0.2;
    boxm2_batch.init_process("bstaSigmaNormTableProcess");
    boxm2_batch.set_input_float(0,under_estimation_probability);
    boxm2_batch.run_process();
    (id,type)=boxm2_batch.commit_output(0);
    n_table=dbvalue(id,type);

    #loop over images creating aux data
    for idx in range(0, len(imgs)):

      #load cam/img
      img, ni, nj = load_image (imgs[idx]);
      pcam        = load_perspective_camera(cams[idx]);
      gcam        = persp2gen(pcam,ni,nj);

      #create norm intensity (num rays...)
      boxm2_batch.init_process("boxm2CppCreateNormIntensitiesProcess");
      boxm2_batch.set_input_from_db(0, self.scene);
      boxm2_batch.set_input_from_db(1, self.cpu_cache);
      boxm2_batch.set_input_from_db(2, gcam);
      boxm2_batch.set_input_from_db(3, img);
      boxm2_batch.set_input_string(4, "img_"+"%05d"%idx);
      boxm2_batch.run_process();

      #create aux
      boxm2_batch.init_process("boxm2CppCreateAuxDataOPT2Process");
      boxm2_batch.set_input_from_db(0, self.scene);
      boxm2_batch.set_input_from_db(1, self.cpu_cache);
      boxm2_batch.set_input_from_db(2, gcam);
      boxm2_batch.set_input_from_db(3, img);
      boxm2_batch.set_input_string(4, "img_"+"%05d"%idx);
      boxm2_batch.run_process();
      self.write_cache(True);

    boxm2_batch.init_process("boxm2CppBatchUpdateOPT2Process");
    boxm2_batch.set_input_from_db(0, self.scene);
    boxm2_batch.set_input_from_db(1, self.cpu_cache);
    boxm2_batch.set_input_from_db(2, self.str_cache);
    boxm2_batch.set_input_from_db(3, n_table);
    boxm2_batch.run_process();

    # close the files so that they can be reloaded after the next iteration
    boxm2_batch.init_process("boxm2StreamCacheCloseFilesProcess");
    boxm2_batch.set_input_from_db(0, self.str_cache);
    boxm2_batch.run_process();

    self.write_cache();

  def cpu_batch_compute_normal_albedo(self, metadata_filename_list, atmospheric_params_filename_list):
    boxm2_batch.init_process("boxm2CppBatchComputeNormalAlbedoProcess")
    boxm2_batch.set_input_from_db(0,self.scene)
    boxm2_batch.set_input_from_db(1,self.cpu_cache)
    boxm2_batch.set_input_from_db(2,self.str_cache)
    boxm2_batch.set_input_string(3,metadata_filename_list)
    boxm2_batch.set_input_string(4,atmospheric_params_filename_list)
    boxm2_batch.run_process()

    # close the files so that they can be reloaded after the next iteration
    boxm2_batch.init_process("boxm2StreamCacheCloseFilesProcess");
    boxm2_batch.set_input_from_db(0,self.str_cache);
    boxm2_batch.run_process();

  def ocl_batch_compute_normal_albedo(self, img_id_list, metadata_filename_list, atmospheric_params_filename_list):
    boxm2_batch.init_process("boxm2OclBatchComputeNormalAlbedoArrayProcess")
    boxm2_batch.set_input_from_db(0,self.device)
    boxm2_batch.set_input_from_db(1,self.scene)
    boxm2_batch.set_input_from_db(2,self.opencl_cache)
    boxm2_batch.set_input_string(3,img_id_list)
    boxm2_batch.set_input_string(4,metadata_filename_list)
    boxm2_batch.set_input_string(5,atmospheric_params_filename_list)
    boxm2_batch.run_process()

  def render_expected_image_naa(self, camera, ni,nj, metadata, atmospheric_params):
    boxm2_batch.init_process("boxm2OclRenderExpectedImageNAAProcess");
    boxm2_batch.set_input_from_db(0,self.device)
    boxm2_batch.set_input_from_db(1,self.scene)
    boxm2_batch.set_input_from_db(2,self.opencl_cache)
    boxm2_batch.set_input_from_db(3,camera)
    boxm2_batch.set_input_unsigned(4,ni)
    boxm2_batch.set_input_unsigned(5,nj)
    boxm2_batch.set_input_from_db(6,metadata)
    boxm2_batch.set_input_from_db(7,atmospheric_params)
    boxm2_batch.run_process()
    (id,type) = boxm2_batch.commit_output(0)
    exp_image = dbvalue(id,type)
    (id,type) = boxm2_batch.commit_output(1)
    mask_image = dbvalue(id,type)
    return(exp_image, mask_image)

  def update_alpha_naa(self, image, camera, metadata, atmospheric_params, alt_prior, alt_density):
    boxm2_batch.init_process("boxm2OclUpdateAlphaNAAProcess")
    boxm2_batch.set_input_from_db(0, self.device)
    boxm2_batch.set_input_from_db(1, self.scene)
    boxm2_batch.set_input_from_db(2, self.opencl_cache)
    boxm2_batch.set_input_from_db(3, camera)
    boxm2_batch.set_input_from_db(4, image)
    boxm2_batch.set_input_from_db(5, metadata)
    boxm2_batch.set_input_from_db(6, atmospheric_params)
    boxm2_batch.set_input_from_db(7, alt_prior)
    boxm2_batch.set_input_from_db(8, alt_density)
    if not (boxm2_batch.run_process()):
      print("ERROR: run_process() returned False")
    return

  def render_expected_albedo_normal(self, camera, ni, nj):
    boxm2_batch.init_process("boxm2OclRenderExpectedAlbedoNormalProcess");
    boxm2_batch.set_input_from_db(0,self.device)
    boxm2_batch.set_input_from_db(1,self.scene)
    boxm2_batch.set_input_from_db(2,self.opencl_cache)
    boxm2_batch.set_input_from_db(3,camera)
    boxm2_batch.set_input_unsigned(4,ni)
    boxm2_batch.set_input_unsigned(5,nj)
    boxm2_batch.run_process()
    (id,type) = boxm2_batch.commit_output(0)
    exp_albedo = dbvalue(id,type)
    (id,type) = boxm2_batch.commit_output(1)
    exp_normal = dbvalue(id,type)
    (id,type) = boxm2_batch.commit_output(2)
    mask_image = dbvalue(id,type)
    return(exp_albedo, exp_normal, mask_image)


  def transform(self, tx,ty,tz,rx,ry,rz,scale):
    boxm2_batch.init_process("boxm2TransformModelProcess")
    boxm2_batch.set_input_from_db(0,self.scene)
    boxm2_batch.set_input_float(1,tx)
    boxm2_batch.set_input_float(2,ty)
    boxm2_batch.set_input_float(3,tz)
    boxm2_batch.set_input_float(4,rx)
    boxm2_batch.set_input_float(5,ry)
    boxm2_batch.set_input_float(6,rz)
    boxm2_batch.set_input_float(7,scale)
    boxm2_batch.run_process()
    return

  def compute_sun_affine_camera(self, sun_az, sun_el, astro_coords = True):
    (camera, ni, nj) = compute_sun_affine_camera(self.scene, sun_az, sun_el, astro_coords)
    return (camera, ni, nj)

  def update_sun_visibilities(self, sun_camera, ni, nj, prefix_name=""):
    update_sun_visibilities(self.scene, self.device, self.opencl_cache, self.cpu_cache, sun_camera, ni, nj, prefix_name)

  def render_shadow_map(self, camera, ni, nj, prefix_name=''):
    shadow_map = render_shadow_map(self.scene, self.device, self.opencl_cache, camera, ni, nj, prefix_name)
    return shadow_map

  def render_scene_mask(self, camera, ni, nj, ground_plane_only=False):
    mask = create_mask_image(self.scene, camera, ni, nj, ground_plane_only);
    return mask;

  def normals_to_id(self) :
    print("Normals to id ");
    boxm2_batch.init_process("boxm2CppNormalsToIdProcess");
    boxm2_batch.set_input_from_db(0,self.scene);
    boxm2_batch.set_input_from_db(1,self.cpu_cache);
    return boxm2_batch.run_process();

<<<<<<< HEAD
  def cache_neighbor_info(self):
      boxm2_batch.init_process("boxm2VecfOclCacheNeighborInfoProcess")
      boxm2_batch.set_input_from_db(0,self.scene)
      boxm2_batch.set_input_from_db(1,self.opencl_cache)
      return boxm2_batch.run_process()
=======
  def refine_scene_around_geometry(self, filter_v,n_times,p_thresh,use_gpu):
    if self.opencl_cache.type == "boxm2_opencl_cache_sptr":
        print("Refining around surface geometry");
        boxm2_batch.init_process("boxm2_ocl_refine_scene_around_geometry_process");
        boxm2_batch.set_input_from_db(0, self.scene);
        boxm2_batch.set_input_from_db(1, self.opencl_cache);
        boxm2_batch.set_input_from_db(2, self.device);
        boxm2_batch.set_input_from_db(3, filter_v);
        boxm2_batch.set_input_int(4, n_times);
        boxm2_batch.set_input_float(5,p_thresh);  # use negative value to refine all
        boxm2_batch.set_input_bool(6, use_gpu);
        return boxm2_batch.run_process();
    else:
        print "ERROR: Cache type not recognized: ", cache.type;
        return False;

>>>>>>> a51a5c0c
<|MERGE_RESOLUTION|>--- conflicted
+++ resolved
@@ -731,13 +731,12 @@
     boxm2_batch.set_input_from_db(1,self.cpu_cache);
     return boxm2_batch.run_process();
 
-<<<<<<< HEAD
   def cache_neighbor_info(self):
       boxm2_batch.init_process("boxm2VecfOclCacheNeighborInfoProcess")
       boxm2_batch.set_input_from_db(0,self.scene)
       boxm2_batch.set_input_from_db(1,self.opencl_cache)
       return boxm2_batch.run_process()
-=======
+
   def refine_scene_around_geometry(self, filter_v,n_times,p_thresh,use_gpu):
     if self.opencl_cache.type == "boxm2_opencl_cache_sptr":
         print("Refining around surface geometry");
@@ -752,6 +751,4 @@
         return boxm2_batch.run_process();
     else:
         print "ERROR: Cache type not recognized: ", cache.type;
-        return False;
-
->>>>>>> a51a5c0c
+        return False;