--- conflicted
+++ resolved
@@ -74,11 +74,8 @@
 
   //: Default parameters
   baml_change_detection_params():
-<<<<<<< HEAD
-	method(CENSUS),
-=======
+
 	  method(BIRCHFIELD_TOMASI),
->>>>>>> 20e07acf
     correct_gain_offset( true ),
     num_tiles( 0 ),
     registration_refinement_rad( 0 ),
