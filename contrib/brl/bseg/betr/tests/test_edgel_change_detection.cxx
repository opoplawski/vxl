// This is brl/bseg/betr/tests/test_edgel_change_detection.cxx
#include <iostream>
#include <fstream>
#include <vector>
#include <vil/vil_load.h>
#include <vil/vil_save.h>
#include <vil/vil_convert.h>
#include <bil/bil_convert_to_grey.h>
#include <testlib/testlib_test.h>
#include <betr/betr_geo_box_3d.h>
#include <betr/betr_geo_object_3d.h>
#include <vsol/vsol_spatial_object_3d.h>
#include <vsol/vsol_polygon_3d.h>
#include <vsol/vsol_box_3d.h>
#include <betr/betr_io.h>
#include <betr/vsol_mesh_3d.h>
#include <betr/vsol_mesh_3d_sptr.h>
#include <vsol/vsol_point_3d.h>
#include <vpgl/vpgl_lvcs.h>
#include <betr/betr_kml_utils.h>
#include <betr/betr_event_trigger.h>
#include <betr/betr_edgel_change_detection.h>
#include <vpgl/vpgl_local_rational_camera.h>
#include <vpgl/vpgl_camera_double_sptr.h>
#include <vpgl/vpgl_camera.h>
#define chile 0
<<<<<<< HEAD
#define rajaei 0
#define kandahar 0
#define hamadan 1
=======
#define rajaei 1
#define kandahar 0
>>>>>>> e82ee87b
void test_edgel_change_detection()
{
#if chile
  std::string img_dir = "D:/tests/chiletest/crop_dir/";

  std::string ref_image_name = "09DEC06145803-P1BS-052869858050_01_P002_bin_2";
  std::string ref_img_path = img_dir + ref_image_name + ".tif";
  vil_image_resource_sptr ref_imgr = vil_load_image_resource(ref_img_path.c_str());
  std::string ref_cam_path = img_dir + ref_image_name + ".rpb";
  vpgl_local_rational_camera<double>* ref_lcam = read_local_rational_camera<double>(ref_cam_path);
  vpgl_lvcs lvcs = ref_lcam->lvcs();
  vpgl_camera_double_sptr ref_camera = ref_lcam;

  std::string evt_image_name = "09NOV30151513-P1BS-052869835030_01_P001_bin_2";
  std::string evt_img_path = img_dir + evt_image_name + ".tif";
  vil_image_resource_sptr evt_imgr = vil_load_image_resource(evt_img_path.c_str());
  std::string evt_cam_path = img_dir + evt_image_name + ".rpb";
  vpgl_local_rational_camera<double>* evt_lcam = read_local_rational_camera<double>(evt_cam_path);
  vpgl_camera_double_sptr evt_camera = evt_lcam;

  //load vsol_spatial_object_3d from ply files
  std::string site_dir = "D:/tests/chiletest/site/chile-illum_objects/";
  std::string obj0_path = site_dir + "mesh_0.ply";
  std::string obj1_path = site_dir + "mesh_1.ply";
  std::string obj2_path = site_dir + "mesh_2.ply";
# if 0
  vsol_spatial_object_3d_sptr so_ply_ref, so_ply_evt, so_ply_3d;
  betr_io::read_so_ply(obj0_path, so_ply_ref);
  betr_io::read_so_ply(obj1_path, so_ply_evt);
  betr_io::read_so_ply(obj2_path, so_ply_3d);
  betr_geo_object_3d_sptr ply_ref_obj = new betr_geo_object_3d(so_ply_ref, lvcs);
  betr_geo_object_3d_sptr ply_evt_obj = new betr_geo_object_3d(so_ply_evt, lvcs);
  betr_geo_object_3d_sptr ply_3d_obj = new betr_geo_object_3d(so_ply_3d, lvcs);
#endif
  betr_event_trigger etr_ply("test_etr", lvcs);
  etr_ply.set_ref_camera(ref_camera);
  etr_ply.set_evt_camera(evt_camera);
  std::string  ply_ref_name = "ply_ref_region", ply_evt_name = "ply_evt_region";
  //  std::string name_3d ="mesh_volume";
  double lon, lat, elev;
  lvcs.get_origin(lat, lon, elev);
  etr_ply.add_geo_object(ply_ref_name, lon, lat, elev, obj0_path, true);
  etr_ply.add_geo_object(ply_evt_name, lon, lat, elev, obj1_path, false);
  //etr_ply.add_geo_object(name_3d, ply_3d_obj,false);
  // test project
  vsol_polygon_2d_sptr ply_ref_poly_2d, ply_evt_poly_2d, ply_mesh_poly_2d;
  bool good = etr_ply.project_object(ply_ref_name, ply_ref_poly_2d);
  good = good&& etr_ply.project_object(ply_evt_name, ply_evt_poly_2d);
  //good = good&& etr_ply.project_object(name_3d, ply_mesh_poly_2d);
  // end test project
  etr_ply.set_ref_image(ref_imgr);
  etr_ply.set_evt_image(evt_imgr);
  double pchange = 0.0;
  etr_ply.process("edgel_change_detection", pchange);
#elif rajaei
 std::string dir = "D:/tests/rajaei_test/trigger/";
 std::string ref_name = "20160601_124249_0c47";
 std::string evt_name = "20160609_094252_0c72";
 std::string ref_img_path = dir + ref_name +"_0.tiff";
 std::string evt_img_path = dir + evt_name +"_0.tiff";
 std::string ref_cam_path = dir + ref_name + "_RPC.TXT";
 std::string evt_cam_path = dir + evt_name + "_RPC.TXT";
// std::string ref_obj_path = dir + "rajaei_trigger_objects/mesh_1.ply";
// std::string evt_obj_path = dir + "rajaei_trigger_objects/mesh_2.ply";
 std::string evt_obj0_path = dir + "rajaei_trigger_multi_event_objects/mesh_0.ply";
 std::string evt_obj1_path = dir + "rajaei_trigger_multi_event_objects/mesh_1.ply";
 std::string ref_obj_path = dir + "rajaei_trigger_multi_event_objects/mesh_2.ply";
 vil_image_resource_sptr ref_imgr = vil_load_image_resource(ref_img_path.c_str());
 vil_image_resource_sptr evt_imgr = vil_load_image_resource(evt_img_path.c_str());
 vpgl_local_rational_camera<double>* ref_lcam = read_local_rational_camera_from_txt<double>(ref_cam_path);
 vpgl_camera_double_sptr ref_camera = ref_lcam;
 vpgl_local_rational_camera<double>* evt_lcam = read_local_rational_camera_from_txt<double>(evt_cam_path);
 vpgl_camera_double_sptr evt_camera = evt_lcam;
 vpgl_lvcs lvcs = ref_lcam->lvcs();
 double lon, lat, elev;
 lvcs.get_origin(lat, lon, elev);
 betr_event_trigger etr("rajaei", lvcs);
 etr.set_verbose(true);
 etr.set_ref_camera(ref_camera);
 etr.set_evt_camera(evt_camera);
 etr.add_geo_object("pier_ref", lon, lat, elev, ref_obj_path, true);
 etr.add_geo_object("pier_evt0", lon, lat, elev, evt_obj0_path, false);
 etr.add_geo_object("pier_evt1", lon, lat, elev, evt_obj1_path, false);
 etr.set_ref_image(ref_imgr);
 etr.set_evt_image(evt_imgr);
#if 0
 std::cout << "====PROCESSING WITH CHANGE =====\n";
 std::vector<double> pchange;
 etr.process("edgel_change_detection", pchange);
 unsigned i =0;
 for(std::vector<double>::iterator pit = pchange.begin();
     pit != pchange.end(); ++pit, i++)
   std::cout << "pchange[" << i << "] = " << *pit << '\n';
 double pr = 0.0;
 //etr.process("edgel_change_detection", pr);
 //std::cout << "pr = " << pr << '\n';
#endif
 std::string evt_name_2 = "20160625_031318_0c68";
 std::string evt_img_path_2 = dir + evt_name_2 +"_0.tiff";
 vil_image_resource_sptr evt_imgr_2 = vil_load_image_resource(evt_img_path_2.c_str());
 std::string evt_cam_path_2 = dir + evt_name_2 + "_RPC.TXT";
 vpgl_local_rational_camera<double>* evt_lcam_2 = read_local_rational_camera_from_txt<double>(evt_cam_path_2);
 vpgl_camera_double_sptr evt_camera_2 = evt_lcam_2;
 etr.set_evt_camera(evt_camera_2);
 etr.set_evt_image(evt_imgr_2);
#if 0 //Kill remote and middle channel test
 std::cout << "====PROCESSING WITH NO CHANGE =====\n";
 pchange.clear();
 etr.process("edgel_change_detection", pchange);
 i = 0;
 for(std::vector<double>::iterator pit = pchange.begin();
     pit != pchange.end(); ++pit, i++)
   std::cout << "pchange[" << i << "] = " << *pit << '\n';
 pr = 0.0;
 std::cout << "====PROCESSING WITH REFERENCE ONLY =====\n";
 etr.process("edgel_reference_cd", pchange);
 for(std::vector<double>::iterator pit = pchange.begin();
     pit != pchange.end(); ++pit, i++)
   std::cout << "reference_pchange[" << i << "] = " << *pit << '\n';

 // reference region in middle of channel
 std::string evt0_self_path = dir + "rajaei_trigger_self_ref_objects/mesh_1.ply";
 std::string evt1_self_path = dir + "rajaei_trigger_self_ref_objects/mesh_2.ply";
 std::string ref_self_path = dir + "rajaei_trigger_self_ref_objects/mesh_0.ply";
 // std::string ref_self_path = dir + "rajaei_trigger_self_ref_objects/mesh_5.ply";
 betr_event_trigger etr_self("rajaei_self", lvcs);
 etr_self.set_verbose(true);
 etr_self.set_ref_camera(ref_camera);
 etr_self.set_evt_camera(evt_camera);
 etr_self.add_geo_object("pier_self_ref", lon, lat, elev, ref_self_path, true);
 etr_self.add_geo_object("pier_evt0_self", lon, lat, elev, evt0_self_path, false);
 etr_self.add_geo_object("pier_evt1_self", lon, lat, elev, evt1_self_path, false);
 etr_self.set_ref_image(ref_imgr);
 // etr_self.set_evt_image(evt_imgr);
 etr_self.set_evt_camera(evt_camera_2);
 etr_self.set_evt_image(evt_imgr_2);
 std::vector<double> pchange;
 etr_self.process("edgel_reference_cd", pchange);
 unsigned i =0;
 for(std::vector<double>::iterator pit = pchange.begin();
     pit != pchange.end(); ++pit, i++)
   std::cout << "pchange[" << i << "] = " << *pit << '\n';
 double pr = 0.0;
#endif // kill middle channel test
 // four small refernce regions
 dir = "D:/tests/rajaei_test/object-test/";
 std::string evt0_small_path = dir + "object_detection_objects/evt_small_0.ply";
 std::string evt1_small_path = dir + "object_detection_objects/evt_small_1.ply";
 std::string evt2_small_path = dir + "object_detection_objects/evt_small_2.ply";
 std::string evt3_small_path = dir + "object_detection_objects/evt_small_3.ply";
 std::string ref_small_path  = dir + "object_detection_objects/self_ref_small.ply";
 
 lon = 56.0671097675;
 lat = 27.109287683;
 elev = 0.0;
 lvcs = vpgl_lvcs(27.109287683, 56.0671097675, 0.0, vpgl_lvcs::wgs84, vpgl_lvcs::DEG, vpgl_lvcs::METERS);
 betr_event_trigger etr_self_small("rajaei_self", lvcs);
 etr_self_small.add_geo_object("pier_self_ref", lon, lat, elev, ref_small_path, true);
 etr_self_small.add_geo_object("pier_evt0_self", lon, lat, elev, evt0_small_path, false);
 etr_self_small.add_geo_object("pier_evt1_self", lon, lat, elev, evt1_small_path, false);
 etr_self_small.add_geo_object("pier_evt2_self", lon, lat, elev, evt2_small_path, false);
 etr_self_small.add_geo_object("pier_evt3_self", lon, lat, elev, evt3_small_path, false);
 etr_self_small.set_verbose(true);
 std::string ref_iname = "20160601_124249_0c47";
  std::string iname = "20160710_073428_0c1b";

 std::string ref_img_path_s = dir + ref_iname + ".tif";
 std::string ref_cam_path_s = dir + ref_iname + "_RPC.TXT";
 vil_image_resource_sptr ref_imgr_s = vil_load_image_resource(ref_img_path_s.c_str());
 vpgl_local_rational_camera<double>* ref_lcam_s = read_local_rational_camera_from_txt<double>(ref_cam_path_s);
 vpgl_camera_double_sptr ref_camera_s = ref_lcam_s;

 std::string img_path = dir + iname + ".tif";
 std::string cam_path = dir + iname + "_RPC.TXT";
 vil_image_resource_sptr imgr = vil_load_image_resource(img_path.c_str());
 vpgl_local_rational_camera<double>* lcam = read_local_rational_camera_from_txt<double>(cam_path);
 vpgl_camera_double_sptr camera = lcam;

 etr_self_small.set_ref_camera(ref_camera_s);
 etr_self_small.set_evt_camera(camera);
 etr_self_small.set_ref_image(ref_imgr_s);
 etr_self_small.set_evt_image(imgr);
 etr_self_small.set_ref_path(ref_img_path_s);
 etr_self_small.set_evt_path(img_path);
 std::vector<double> pchange;
 etr_self_small.process("edgel_change_detection", pchange);
 unsigned i =0;
 for(std::vector<double>::iterator pit = pchange.begin();
     pit != pchange.end(); ++pit, i++)
   std::cout << "pchange[" << i << "] = " << *pit << '\n';

 iname ="20160609_094253_0c72";
 img_path = dir + iname + ".tif";
 cam_path = dir + iname + "_RPC.TXT";
 imgr = vil_load_image_resource(img_path.c_str());
 lcam = read_local_rational_camera_from_txt<double>(cam_path);
 camera = lcam;
 etr_self_small.set_ref_path(ref_img_path_s);
 etr_self_small.set_evt_path(img_path);
 etr_self_small.set_ref_camera(ref_camera_s);
 etr_self_small.set_evt_camera(camera);
 etr_self_small.set_ref_image(ref_imgr_s);
 etr_self_small.set_evt_image(imgr);
 etr_self_small.process("edgel_change_detection", pchange);
 i =0;
 for(std::vector<double>::iterator pit = pchange.begin();
     pit != pchange.end(); ++pit, i++)
   std::cout << "pchange[" << i << "] = " << *pit << '\n';
 
#elif kandahar
 std::string dir = "D:/tests/kandahar_test/";
 std::string ref_name = "20160603_105531_1_0b0e.tif";
 std::string evt_name = "20160706_052626_0b09.tif";
 std::string ref_img_path = dir + ref_name ;
 std::string evt_img_path = dir + evt_name ;
 std::string ref_cam_path = dir + ref_name + "_RPC.TXT";
 std::string evt_cam_path = dir + evt_name + "_RPC.TXT";
 std::string evt_obj_path = dir + "kandahar_objects/event.ply";
 std::string evt2_obj_path = dir + "kandahar_objects/event2.ply";
 std::string ref_obj_path = dir + "kandahar_objects/ref.ply";
 vil_image_resource_sptr ref_imgr = vil_load_image_resource(ref_img_path.c_str());
 vpgl_local_rational_camera<double>* ref_lcam = read_local_rational_camera_from_txt<double>(ref_cam_path);
 vpgl_camera_double_sptr ref_camera = ref_lcam;

 vil_image_resource_sptr imgr = vil_load_image_resource(evt_img_path.c_str());
 vpgl_local_rational_camera<double>* lcam = read_local_rational_camera_from_txt<double>(evt_cam_path);
 vpgl_camera_double_sptr camera = lcam;
 double lon = 65.7720234438 ;
 double lat = 31.6265753757; 
 double elev = 989.798815176;
 vpgl_lvcs lvcs = vpgl_lvcs(lat, lon, elev, vpgl_lvcs::wgs84, vpgl_lvcs::DEG, vpgl_lvcs::METERS);
 betr_event_trigger etr("kandahar", lvcs);
 etr.set_verbose(true);
 etr.add_geo_object("empty_lot_ref", lon, lat, elev, ref_obj_path, true);
 etr.add_geo_object("empty_lot_evt", lon, lat, elev, evt_obj_path, false);
 etr.add_geo_object("occ_lot_evt", lon, lat, elev, evt2_obj_path, false);

 etr.set_ref_camera(ref_camera);
 etr.set_evt_camera(camera);
 etr.set_ref_image(ref_imgr);
 etr.set_evt_image(imgr);
 std::vector<double> pchange;
 std::cout <<"processing " << evt_name << '\n';
 etr.process("edgel_change_detection", pchange);
 int i =0;
 for(std::vector<double>::iterator pit = pchange.begin();
     pit != pchange.end(); ++pit, i++)
   std::cout << "pchange[" << i << "] = " << *pit << '\n';

 evt_name = "20160702_080452_0c64.tif";
 evt_img_path = dir + evt_name ;
 evt_cam_path = dir + evt_name + "_RPC.TXT";
 imgr = vil_load_image_resource(evt_img_path.c_str());
 lcam = read_local_rational_camera_from_txt<double>(evt_cam_path);
 camera = lcam;
 etr.set_evt_camera(camera);
 etr.set_evt_image(imgr);
 std::cout <<"processing " << evt_name << '\n';
 etr.process("edgel_change_detection", pchange);
 i =0;
 for(std::vector<double>::iterator pit = pchange.begin();
     pit != pchange.end(); ++pit, i++)
   std::cout << "pchange[" << i << "] = " << *pit << '\n';
<<<<<<< HEAD
#elif hamadan
 std::string dir = "D:/tests/hamadan_test/";
 std::string ref_name = "20160821_063826_0e20.tif";
 std::string evt_name = "20160822_064308_0c1b.tif";
 std::string ref_img_path = dir + ref_name ;
 std::string evt_img_path = dir + evt_name ;
 std::string ref_cam_path = dir + ref_name + "_RPC.TXT";
 std::string evt_cam_path = dir + evt_name + "_RPC.TXT";
 std::string evt_obj_path = dir + "hamadan_objects/event.ply";
 // std::string evt2_obj_path = dir + "hamadan_objects/event2.ply";
 std::string ref_obj_path = dir + "hamadan_objects/ref.ply";
 vil_image_resource_sptr ref_imgr = vil_load_image_resource(ref_img_path.c_str());
 vpgl_local_rational_camera<double>* ref_lcam = read_local_rational_camera_from_txt<double>(ref_cam_path);
 vpgl_camera_double_sptr ref_camera = ref_lcam;

 vil_image_resource_sptr imgr = vil_load_image_resource(evt_img_path.c_str());
 vpgl_local_rational_camera<double>* lcam = read_local_rational_camera_from_txt<double>(evt_cam_path);
 vpgl_camera_double_sptr camera = lcam;
 double lon = 48.6546831212;
 double lat = 35.1964842393; 
 double elev = 1678.81629561;
 vpgl_lvcs lvcs = vpgl_lvcs(lat, lon, elev, vpgl_lvcs::wgs84, vpgl_lvcs::DEG, vpgl_lvcs::METERS);
 betr_event_trigger etr("kandahar", lvcs);
 etr.set_verbose(true);
 etr.add_geo_object("tarmac_ref", lon, lat, elev, ref_obj_path, true);
 etr.add_geo_object("tarmac_plane_evt", lon, lat, elev, evt_obj_path, false);

 etr.set_ref_camera(ref_camera);
 etr.set_evt_camera(camera);
 etr.set_ref_image(ref_imgr);
 etr.set_evt_image(imgr);
 std::vector<double> pchange;
 std::cout <<"processing " << evt_name << '\n';
 etr.process("edgel_change_detection", pchange);
 int i =0;
 for(std::vector<double>::iterator pit = pchange.begin();
     pit != pchange.end(); ++pit, i++)
   std::cout << "pchange[" << i << "] = " << *pit << '\n';
 evt_name = "20160705_092219_0c81.tif";
 evt_img_path = dir + evt_name ;
 evt_cam_path = dir + evt_name + "_RPC.TXT";
 imgr = vil_load_image_resource(evt_img_path.c_str());
 lcam = read_local_rational_camera_from_txt<double>(evt_cam_path);
 camera = lcam;
 etr.set_evt_camera(camera);
 etr.set_evt_image(imgr);
 std::cout <<"processing " << evt_name << '\n';
 etr.process("edgel_change_detection", pchange);
 i =0;
 for(std::vector<double>::iterator pit = pchange.begin();
     pit != pchange.end(); ++pit, i++)
   std::cout << "pchange[" << i << "] = " << *pit << '\n';

 evt_name = "20160717_043904_0c19.tif";
 evt_img_path = dir + evt_name ;
 evt_cam_path = dir + evt_name + "_RPC.TXT";
 imgr = vil_load_image_resource(evt_img_path.c_str());
 lcam = read_local_rational_camera_from_txt<double>(evt_cam_path);
 camera = lcam;
 etr.set_evt_camera(camera);
 etr.set_evt_image(imgr);
 std::cout <<"processing " << evt_name << '\n';
 etr.process("edgel_change_detection", pchange);
 i =0;
 for(std::vector<double>::iterator pit = pchange.begin();
     pit != pchange.end(); ++pit, i++)
   std::cout << "pchange[" << i << "] = " << *pit << '\n';

=======
  
>>>>>>> e82ee87b
#endif
}
  TESTMAIN(test_edgel_change_detection);<|MERGE_RESOLUTION|>--- conflicted
+++ resolved
@@ -24,14 +24,9 @@
 #include <vpgl/vpgl_camera_double_sptr.h>
 #include <vpgl/vpgl_camera.h>
 #define chile 0
-<<<<<<< HEAD
 #define rajaei 0
 #define kandahar 0
 #define hamadan 1
-=======
-#define rajaei 1
-#define kandahar 0
->>>>>>> e82ee87b
 void test_edgel_change_detection()
 {
 #if chile
@@ -295,7 +290,7 @@
  for(std::vector<double>::iterator pit = pchange.begin();
      pit != pchange.end(); ++pit, i++)
    std::cout << "pchange[" << i << "] = " << *pit << '\n';
-<<<<<<< HEAD
+
 #elif hamadan
  std::string dir = "D:/tests/hamadan_test/";
  std::string ref_name = "20160821_063826_0e20.tif";
@@ -363,10 +358,6 @@
  for(std::vector<double>::iterator pit = pchange.begin();
      pit != pchange.end(); ++pit, i++)
    std::cout << "pchange[" << i << "] = " << *pit << '\n';
-
-=======
-  
->>>>>>> e82ee87b
 #endif
 }
   TESTMAIN(test_edgel_change_detection);