--- conflicted
+++ resolved
@@ -220,10 +220,6 @@
         }else
         for( int vit = 0; vit < pts_2d.size(); vit++ )
           sverts.push_back(new vsol_point_2d(pts_2d[vit]));
-<<<<<<< HEAD
-=======
-
->>>>>>> b0333ae4
       poly_2d = new vsol_polygon_2d(sverts);
       return true;
   }
