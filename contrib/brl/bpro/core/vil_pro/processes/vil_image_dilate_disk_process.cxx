--- conflicted
+++ resolved
@@ -42,18 +42,9 @@
 bool vil_image_dilate_disk_process(bprb_func_process& pro)
 {
     using namespace vil_image_dilate_disk_process_globals;
-<<<<<<< HEAD
     if (!pro.verify_inputs()) {
-      vcl_cerr << pro.name() << ": Wrong Inputs!\n";
+      std::cerr << pro.name() << ": Wrong Inputs!\n";
       return false;
-=======
-
-    if ( pro.n_inputs() < n_inputs_)
-    {
-        std::cerr << "In vil_image_dilate_disk_process(.)\n"
-                 << "\tMust provide at least 1 input\n";
-        return false;
->>>>>>> a157682f
     }
 
     unsigned i = 0;
@@ -63,8 +54,7 @@
 
     if ( imgPtr->nplanes() > 1 )
     {
-<<<<<<< HEAD
-        vcl_cerr << pro.name()
+        std::cerr << pro.name()
                  << ":\tInput image must be a single plane.\n";
         return false;
     }
@@ -77,18 +67,7 @@
       temp.fill(false);
       vil_image_view<vxl_byte>* in_img_byte = dynamic_cast<vil_image_view<vxl_byte>*>(imgPtr.ptr());
       if (!in_img_byte) {
-        vcl_cerr << pro.name() << ": Unsupported image pixel format -- " << imgPtr->pixel_format() << ", only Boolean and Byte (0 and 255) are supported!\n";
-=======
-        std::cerr << "In vil_image_dilate_disk_process(.)\n"
-                 << "\tMust provide boolean image.\n";
-        return false;
-    }
-
-    if ( imgPtr->nplanes() > 1 )
-    {
-        std::cerr << "In vil_image_dilate_disk_process(.)\n"
-                 << "\tInput image must be a single plane.\n";
->>>>>>> a157682f
+        std::cerr << pro.name() << ": Unsupported image pixel format -- " << imgPtr->pixel_format() << ", only Boolean and Byte (0 and 255) are supported!\n";
         return false;
       }
       for (unsigned i = 0; i < imgPtr->ni(); i++) {
