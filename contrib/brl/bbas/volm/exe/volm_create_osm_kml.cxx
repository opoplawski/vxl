--- conflicted
+++ resolved
@@ -97,27 +97,17 @@
   std::ofstream ofs(out_file().c_str());
   bkml_write::open_document(ofs);
   // write the bounding box
-<<<<<<< HEAD
-=======
-  std::stringstream str_box;
->>>>>>> a157682f
   double lon_min, lat_min, lon_max, lat_max;
   vgl_box_2d<double> bbox = volm_osm_parser::parse_bbox(osm_file());
   lon_min = bbox.min_x();  lat_min = bbox.min_y();
   lon_max = bbox.max_x();  lat_max = bbox.max_y();
-<<<<<<< HEAD
-  vcl_vector<vgl_point_2d<double> > outlines;
+  std::vector<vgl_point_2d<double> > outlines;
   outlines.push_back(vgl_point_2d<double>(lon_min, lat_min));
   outlines.push_back(vgl_point_2d<double>(lon_max, lat_min));
   outlines.push_back(vgl_point_2d<double>(lon_max, lat_max));
   outlines.push_back(vgl_point_2d<double>(lon_min, lat_max));
   outlines.push_back(vgl_point_2d<double>(lon_min, lat_min));
   bkml_write::write_path(ofs, outlines, "outline", "outline", 1.0, 3.0, 1.0, 255, 255, 255);
-=======
-  str_box << std::setprecision(6) << lat_min << 'x' << std::setprecision(6) << lon_min << "to"
-          << std::setprecision(6) << lat_max << 'x' << std::setprecision(6) << lon_max;
-  bkml_write::write_box(ofs, "region", "", bbox);
->>>>>>> a157682f
 
   std::vector<vgl_point_2d<double> > osm_pts;
   std::vector<std::vector<std::pair<std::string, std::string> > > osm_pt_keys;
